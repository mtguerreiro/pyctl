import numpy as np
import scipy
import scipy.signal

import pyctl
import osqp

from dataclasses import dataclass, field

from shutil import copytree, ignore_patterns
import sys, os
import subprocess
import platform


def gen(model, file_path='', prefix=None, scaling=1.0, Bd=None, ref='constant', solver_settings=None):

    if solver_settings is None:
        solver_settings = Solver_Settings()
    
    _hild = Hildreth(model, settings=solver_settings.hild)
    _hild.gen(file_path=file_path, prefix=prefix, scaling=scaling, Bd=Bd, ref=ref)

    _osqp = OSQP(model, settings=solver_settings.osqp)
    _osqp.gen(file_path=file_path, scaling=scaling)


def gen_py_cdmpc_dll(source_path):

    pyctl_root = os.path.dirname( os.path.dirname(pyctl.__file__) )
    cdmpc_py_dir = pyctl_root + r'/cdmpc_py/cdmpc/'
    cdmpc_py_build_dir = pyctl_root + r'/cdmpc_py/build/'

    plat = platform.system()
    
    if not os.path.exists(cdmpc_py_dir):
        os.makedirs(cdmpc_py_dir)

    if not os.path.exists(cdmpc_py_build_dir):
        os.makedirs(cdmpc_py_build_dir)

    copytree(source_path, cdmpc_py_dir, dirs_exist_ok=True)

    plat = platform.system()

    make_cmd = ['cmake', '..']
    make = 'ninja'

    if plat == 'Linux':
        dll_path = cdmpc_py_build_dir + r'libcdmpc_py.so'
    elif plat == 'Windows':
<<<<<<< HEAD
        subprocess.run(['cmake', '..', '-G', 'Ninja'], cwd=cdmpc_py_build_dir, check=True)
=======
>>>>>>> 27552e7c
        dll_path = cdmpc_py_build_dir + r'libcdmpc_py.dll'
    else:
        raise ValueError('Platform not supported for code generation.')

<<<<<<< HEAD
    subprocess.run(['ninja'], cwd=cdmpc_py_build_dir, check=True)
=======
    subprocess.run(make_cmd, cwd=cdmpc_py_build_dir, check=True)
    subprocess.run(make, cwd=cdmpc_py_build_dir, check=True)
>>>>>>> 27552e7c

    return dll_path


@dataclass
class Hildreth_Solver_Settings:
    tol : float = 1e-6
    max_iter : int = 200
    fixed_iter : bool = True
    normalize_h: bool = False


class Hildreth:

    def __init__(self, model, settings=None):

        if settings is None:
            settings = Hildreth_Solver_Settings()

        self.settings = settings
        self.model = model


    def gen(self, file_path='', prefix=None, scaling=1.0, Bd=None, ref='constant', solver_settings=None):

        if solver_settings is None:
            solver_settings = self.settings
        
        pyctl_root = os.path.dirname( os.path.dirname(pyctl.__file__) )
        cdmpc_path = pyctl_root + r'/cdmpc/'
        copytree(
            cdmpc_path, file_path,
            dirs_exist_ok=True,
            ignore=ignore_patterns('.git', '.gitignore')
            )
            
        if prefix is None:
            file_prefix = ''
        else:
            file_prefix = prefix.lower() + '_'

        np.set_printoptions(floatmode='unique', threshold=sys.maxsize)

        src_txt = self._gen(scaling=scaling, Bd=Bd, ref=ref, ftype='src', prefix=prefix, normalize=solver_settings.normalize_h)
        header_txt = self._gen(scaling=scaling, Bd=Bd, ref=ref, ftype='header', prefix=prefix)
        defs_txt = self._gen_defs(solver_settings, scaling=scaling, Bd=Bd, prefix=prefix)

        if file_path is not None:                
            with open(file_path + file_prefix + 'dmpc_matrices.c', 'w') as efile:
                efile.write(src_txt)
            with open(file_path + file_prefix + 'dmpc_matrices.h', 'w') as efile:
                efile.write(header_txt)
            with open(file_path + file_prefix + 'dmpc_defs.h', 'w') as efile:
                efile.write(defs_txt)
                
        np.set_printoptions(floatmode='fixed', threshold=1000)
        
        
    def _gen(self, scaling=1.0, Bd=None, ref='constant', ftype='src', prefix=None, normalize=False):

        u_lim = self.model.u_lim
        x_lim = self.model.x_lim
        
        # Matrices for Hildreth's QP procedure
        if (u_lim is not None) or (x_lim is not None):
            (Fj1, Fj2, Fx, Kj1, Hj, DU1, DU2) = self.hild_matrices(ref=ref, normalize=normalize)
        
        header = self.header(ftype=ftype, prefix=prefix)

        includes, end = self.includes(ftype=ftype, prefix=prefix)

        if u_lim is not None:
            u_lim = u_lim / scaling
        in_cnt = self.cnt(u_lim, self.model.u_lim_idx, cnt='input', ftype=ftype, prefix=prefix)

        if x_lim is not None:
            x_lim = x_lim / scaling

        st_cnt = self.cnt(x_lim, self.model.x_lim_idx, cnt='state', ftype=ftype, prefix=prefix)
        
        out_idx = self.output_idx(self.model.y_idx, ftype=ftype, prefix=prefix)

        pred_matrices = self.Am_Bm_matrices_pred(self.model.Am, self.model.Bm, Bd=Bd, ftype=ftype, prefix=prefix)

<<<<<<< HEAD
        kx_ky_gains = self.Kx_Ky_gains(self.model.Kx, self.model.Ky, ftype=ftype, prefix=prefix)
        kf_gains = self.Kf_gains(ftype=ftype, prefix=prefix)
=======
        kx_ky_gains = self.Kx_Ky_gains(self.model.Kx, self.model.Ky, self.model.Ku_freq, ftype=ftype, prefix=prefix)
>>>>>>> 27552e7c
        
        if (u_lim is not None) or (x_lim is not None):
            qp_matrices = self.qp_matrices(self.model.Ej, self.model.M, ftype=ftype, prefix=prefix)
            hild_matrices = self.hild_matrices_txt(Fj1, Fj2, Fx, Kj1, Hj, DU1, DU2, ftype=ftype, prefix=prefix)
        else:
            qp_matrices = ''
            hild_matrices = ''
        
        txt = header + includes + in_cnt + st_cnt +\
              out_idx + pred_matrices + kx_ky_gains + kf_gains+\
              qp_matrices + hild_matrices +\
              end

        return txt


    def _gen_defs(self, solver_settings, scaling=1.0, Bd=None, prefix=None):

        x_lim = self.model.x_lim
        u_lim = self.model.u_lim
        
        n_xm = self.model.Am.shape[0]
        n_xa = self.model.A.shape[0]
        l_pred = self.model.l_pred
        l_ctl = self.model.l_ctl
        l_past = self.model.l_past

        if (x_lim is not None) or (u_lim is not None):
            l_u_cnt = self.model.l_u_cnt
            l_x_cnt = self.model.l_x_cnt
            n_lambda = self.model.M.shape[0]
        else:
            l_u_cnt = 0
            l_x_cnt = 0
            n_lambda = 0

        if self.model.Cm.ndim == 1:
            ny = 1
        else:
            ny = self.model.Cm.shape[0]
        
        if self.model.Bm.ndim == 1:
            nu = 1
        else:
            nu = self.model.Bm.shape[1]

        if Bd is None:
            nd = 0
        else:
            if Bd.ndim == 1:
                nd = 1
            else:
                nd = Bd.shape[1]

        n_in_cnt = 0
        if self.model.u_lim_idx is not None:
            n_in_cnt = self.model.u_lim_idx.shape[0]

        n_st_cnt = 0
        if self.model.x_lim_idx is not None:
            n_st_cnt = self.model.x_lim_idx.shape[0]
        
        defs = self.defs_header(
            n_xm, n_xa, ny, nu, nd,
            l_pred, l_ctl, l_u_cnt, l_x_cnt, l_past, n_lambda,
            n_in_cnt, n_st_cnt,
            solver_settings,
            scaling=scaling,
            prefix=prefix,
        )

        return defs


    def hild_matrices(self, ref='constant', normalize=False):

        Ej_inv = np.linalg.inv(self.model.Ej)
        
        if self.model.Bm.ndim == 1:
            m = 1
        else:
            m = self.model.Bm.shape[1]
        
        if ref == 'constant':
            Fj1 = -self.model.Phi.T @ self.model.Rs_bar
        else:
            Fj1 = -self.model.Phi.T
        Fj2 = self.model.Phi.T @ self.model.F

        Kj1 = self.model.M @ Ej_inv

        if self.model.x_lim is None:
            Fx = np.zeros((1,1))
        else:
            Fx = self.model.Mx_aux @ self.model.Fx

        if normalize == True:
            Hj = np.zeros(self.Hj.shape, dtype=self.Hj.dtype)
            Hj[:] = self.Hj[:]
            Hj_aux = Hj.copy()
            np.fill_diagonal(Hj_aux, 1)
            Hj = np.linalg.inv(-np.diag(np.diag(Hj))) @ Hj_aux
        else:
            Hj = np.zeros(self.model.Hj.shape, dtype=self.model.Hj.dtype)
            Hj[:] = self.model.Hj[:]
            Hj[np.eye(Hj.shape[0],dtype=bool)] = -1 / Hj[np.eye(Hj.shape[0],dtype=bool)]

        DU1 = (-Ej_inv)[:m, :]
        DU2 = (-Ej_inv @ self.model.M.T)[:m, :]
        
        return (Fj1, Fj2, Fx, Kj1, Hj, DU1, DU2)


    def header(self, ftype='src', prefix=None):

        header = '/**\n'\
         ' * @file {:}\n'\
         ' * @brief Header with data to run the DMPC algorithm.\n'\
         ' *\n'\
         ' * This file is generated automatically and should not be modified.\n'\
         ' *\n'\
         ' * The Hj matrix is already generated by flipping the sign and inverting its\n'\
         ' * diagonal elements, so that Hildreth\'s algorithm does not require any \n'\
         ' * divisions.\n'\
         ' *\n'\
         ' */\n'

        if prefix is None:
            prefix = ''
        else:
            prefix = prefix + '_'
        
        if ftype == 'src':
            file = 'dmpc_matrices.c'
        else:
            file = 'dmpc_matrices.h'
            
        header = header.format(prefix + file)

        return header


    def includes(self, ftype='src', prefix=None):

        if prefix is None:
            prefix = ''
        else:
            prefix = prefix + '_'

        file = 'dmpc_matrices'

        if ftype == 'src':
            txt = '\n#include "{:}"\n'.format(prefix + file + '.h')
            guard_end = ''
        else:
            def_guard = prefix.upper() + file.upper() + '_H_'
            if prefix is not None: def_guard = def_guard

            def_guard_txt = '#ifndef {:}\n'\
                        '#define {:}\n'
            def_guard_txt = def_guard_txt.format(def_guard, def_guard)   

            include_header = '\n#include "stdint.h"\n'

            txt = '\n' + def_guard_txt + include_header

            guard_end = '\n#endif /* {:} */\n'.format(def_guard)

        return txt, guard_end


    def cnt(self, lim, idx, scaling=1.0, cnt='input', ftype='src', prefix=None):

        if lim is None:
            return ''
        
        if prefix is None:
            prefix = ''
        else:
            prefix = prefix.upper() + '_'

        fill = True
        extern = ''
        if ftype != 'src':
            fill = False
            extern = 'extern '

        cnt_txt = 'DMPC_CONFIG_U'
        comment = '/* Input constraints */\n'
        if cnt != 'input':
            cnt_txt = 'DMPC_CONFIG_XM'
            comment = '/* State constraints */\n'
        
        min_txt = extern + 'float {:}{:}_MIN'.format(prefix, cnt_txt)
        max_txt = extern + 'float {:}{:}_MAX'.format(prefix, cnt_txt)
        lim_idx_txt = extern + 'uint32_t {:}{:}_LIM_IDX'.format(prefix, cnt_txt)

        min_txt = _export_np_array_to_c(lim[0] / scaling, min_txt, fill=fill) + '\n'
        max_txt = _export_np_array_to_c(lim[1] / scaling, max_txt, fill=fill) + '\n'
        lim_idx_txt = _export_np_array_to_c(idx, lim_idx_txt, fill=fill) + '\n'

        txt = '\n' + comment + min_txt + max_txt + lim_idx_txt
        
        return txt


    def output_idx(self, idx, ftype='src', prefix=None):

        if prefix is None:
            prefix = ''
        else:
            prefix = prefix.upper() + '_'

        fill = True
        extern = ''
        if ftype != 'src':
            fill = False
            extern = 'extern '

        comment = '/* Index of ouputs */\n'
        y_idx_txt = extern + 'uint32_t {:}DMPC_CONFIG_Y_IDX'.format(prefix)

        idx_txt = _export_np_array_to_c(idx, y_idx_txt, fill=fill) + '\n'

        txt = '\n' + comment + idx_txt
        
        return txt


    def Am_Bm_matrices_pred(self, Am, Bm, Bd=None, ftype='src', prefix=None):

        if prefix is None:
            prefix = ''
        else:
            prefix = prefix.upper() + '_'

        fill = True
        nl = '\n'
        extern = ''
        if ftype != 'src':
            fill = False
            extern = 'extern '
            nl = ''

        if Bd is not None:
            B = np.concatenate((Bm, Bd), axis=1)
        else:
            B = Bm
        
        comment = '/*\n'\
                  ' * A and B matrices for prediction.\n'\
                  ' * A corresponds to model matrix Am.\n'\
                  ' * B corresponds to model matrix Bm concatenated with Bd, if Bd exists.\n'\
                  '*/\n'

        A_txt = extern + 'float {:}DMPC_M_A'.format(prefix)
        B_txt = extern + 'float {:}DMPC_M_B'.format(prefix)

        A_txt = _export_np_array_to_c(Am, A_txt, fill=fill) + '\n'
        B_txt = _export_np_array_to_c(B, B_txt, fill=fill) + '\n'

        txt = '\n' + comment + A_txt + nl + B_txt
        
        return txt


    def Kx_Ky_gains(self, Kx, Ky, Ku_freq, ftype='src', prefix=None):

        if prefix is None:
            prefix = ''
        else:
            prefix = prefix.upper() + '_'

        fill = True
        nl = '\n'
        extern = ''
        if ftype != 'src':
            fill = False
            extern = 'extern '
            nl = ''
        
        comment = '/* Optimal Kx and Ky for unconstrained problems */\n'

        Kx_txt = extern + 'float {:}DMPC_Kx'.format(prefix)
        Ky_txt = extern + 'float {:}DMPC_Ky'.format(prefix)
        Ku_freq_txt = extern + 'float {:}DMPC_Ku_freq'.format(prefix)

        Kx_txt = _export_np_array_to_c(Kx, Kx_txt, fill=fill) + '\n'
        Ky_txt = _export_np_array_to_c(Ky, Ky_txt, fill=fill) + '\n'
        Ku_freq_txt = _export_np_array_to_c(Ku_freq, Ku_freq_txt, fill=fill) + '\n'

        txt = '\n' + comment + Kx_txt + nl + Ky_txt + nl + Ku_freq_txt
        
        return txt
    

    def Kf_gains(self, ftype='src', prefix=None):

        if prefix is None:
            prefix = ''
        else:
            prefix = prefix.upper() + '_'

        fill = True
        nl = '\n'
        extern = ''
        if ftype != 'src':
            fill = False
            extern = 'extern '
            nl = ''
        
        comment = '/* Optimal freq. domain MPC unconstrained problems */\n'

        if self.model.Bm.ndim == 1:
            m = 1
        else:
            m = self.model.Bm.shape[1]

        n_xm = self.model.Am.shape[0]
        l_pred = self.model.l_pred
        l_past = self.model.l_past

        Ej_inv = np.linalg.inv(self.model.Ej)
        Kf = -(Ej_inv @ self.model.Phi_l.T @ self.model.Qw_bar)[:m, :]
        K_f1 = Kf[:m, :n_xm*l_past]
        K_f2 = Kf[:m, n_xm*l_past:] @ np.tile( np.eye(n_xm), (l_pred,1) )
        K_f3 = Kf[:m, n_xm*l_past:] @ self.model.Lt @ self.model.Fm

        K_f1_txt = extern + 'float {:}DMPC_K_f1'.format(prefix)
        K_f2_txt = extern + 'float {:}DMPC_K_f2'.format(prefix)
        K_f3_txt = extern + 'float {:}DMPC_K_f3'.format(prefix)

        K_f1_txt = _export_np_array_to_c(K_f1, K_f1_txt, fill=fill) + '\n'
        K_f2_txt = _export_np_array_to_c(K_f2, K_f2_txt, fill=fill) + '\n'
        K_f3_txt = _export_np_array_to_c(K_f3, K_f3_txt, fill=fill) + '\n'

        txt = '\n' + comment + K_f1_txt + nl + K_f2_txt + nl + K_f3_txt
        
        return txt

    
    def qp_matrices(self, Ej, M, ftype='src', prefix=None):

        n = Ej.shape[0]
        m = M.shape[0]
        
        if prefix is None:
            prefix = ''
        else:
            prefix = prefix.upper() + '_'

        fill = True
        extern = ''
        nl = '\n'
        if ftype != 'src':
            fill = False
            extern = 'extern '
            nl = ''

        comment = '\n/*\n * Matrices for QP solvers \n'\
                   ' *\n'\
                   ' * The matrices were generated considering the following problem:\n'\
                   ' *\n'\
                   ' * min (1/2) * DU\' * Ej * DU + DU\' * Fj\n'\
                   ' * DU\n'\
                   ' *\n'\
                   ' * s.t. M * DU <= gam\n'\
                   ' *\n'\
                   ' * The (1/2) term in from of DU\' * Ej * DU needs to be considered in the QP\n'\
                   ' * solver selected, or the solution will appear to be inconsistent.\n'\
                   ' * Note that the Fj and gam matrices are usually updated online, while Ej\n'\
                   ' * and M are static.\n'\
                   ' */\n'

        Ej_txt = extern + 'float {:}DMPC_M_Ej'.format(prefix)
        Fj_txt = nl + extern + 'float {:}DMPC_M_Fj'.format(prefix)

        M_txt = nl + extern + 'float {:}DMPC_M_M'.format(prefix)
        gam_txt = nl + extern + 'float {:}DMPC_M_gam'.format(prefix)

        # Generates dummy matrices for Fj and gam, since they are updated
        # at every iteration.
        Fj = np.zeros(n)
        gam = np.zeros(m)
        
        Ej_txt = _export_np_array_to_c(Ej, Ej_txt, fill=fill) + '\n'
        Fj_txt = _export_np_array_to_c(Fj, Fj_txt, fill=False) + '\n'

        M_txt = _export_np_array_to_c(M, M_txt, fill=fill) + '\n'
        gam_txt = _export_np_array_to_c(gam, gam_txt, fill=False) + '\n'

        txt = comment + Ej_txt + Fj_txt + M_txt + gam_txt

        return txt
    

    def hild_matrices_txt(self, Fj1, Fj2, Fx, Kj1, Hj, DU1, DU2, ftype='src', prefix=None):
        
        if prefix is None:
            prefix = ''
        else:
            prefix = prefix.upper() + '_'

        fill = True
        extern = ''
        nl = '\n'
        if ftype != 'src':
            fill = False
            extern = 'extern '
            nl = ''

        comments = '\n/* Matrices for Hildreth\'s QP procedure */\n'
        
        Fj1_txt = extern + 'float {:}DMPC_M_Fj_1'.format(prefix)
        Fj1_txt = _export_np_array_to_c(Fj1, Fj1_txt, fill=fill) + '\n'
        
        Fj2_txt = nl + extern + 'float {:}DMPC_M_Fj_2'.format(prefix)
        Fj2_txt = _export_np_array_to_c(Fj2, Fj2_txt, fill=fill) + '\n'
        
        Fx_txt = nl + extern + 'float {:}DMPC_M_Fx'.format(prefix)
        Fx_txt = _export_np_array_to_c(Fx, Fx_txt, fill=fill) + '\n'
        
        Kj1_txt = nl + extern + 'float {:}DMPC_M_Kj_1'.format(prefix)
        Kj1_txt = _export_np_array_to_c(Kj1, Kj1_txt, fill=fill) + '\n'
        
        Hj_txt = nl + extern + 'float {:}DMPC_M_Hj'.format(prefix)
        Hj_txt = _export_np_array_to_c(Hj, Hj_txt, fill=fill) + '\n'
        
        DU1_txt = nl + extern + 'float {:}DMPC_M_DU_1'.format(prefix)
        DU1_txt = _export_np_array_to_c(DU1, DU1_txt, fill=fill) + '\n'
        
        DU2_txt = nl + extern + 'float {:}DMPC_M_DU_2'.format(prefix)
        DU2_txt = _export_np_array_to_c(DU2, DU2_txt, fill=fill) + '\n'
        
        txt = comments + \
              Fj1_txt + Fj2_txt + Fx_txt +\
              Kj1_txt + Hj_txt + DU1_txt + DU2_txt

        return txt


<<<<<<< HEAD
    def defs_header(self, n_xm, n_xa, ny, nu, nd, l_pred, l_ctl, l_u_cnt, l_x_cnt, l_past, n_lambda, nu_cnt, n_st_cnt, solver_settings, scaling=1.0, prefix=None):
=======
    def defs_header(
        self,
        n_xm, n_xa, ny, nu, nd,
        l_pred, l_ctl, l_u_cnt, l_x_cnt, l_past,
        n_lambda, nu_cnt, n_st_cnt,
        solver_settings, scaling=1.0, prefix=None
        ):
>>>>>>> 27552e7c

        header = '/**\n'\
         ' * @file {:}\n'\
         ' * @brief Header with definitions to aid the DMPC algorithm.\n'\
         ' *\n'\
         ' * This file is generated automatically and should not be modified.\n'\
         ' *\n'\
         ' */\n'

        if prefix is None:
            prefix = ''
        else:
            prefix = prefix + '_'

        tab_size = len(prefix.upper() + 'DMPC_CONFIG_HILD_FIXED_ITER')
        tab = '{{:<{:}}}'.format(tab_size + 4)
        
        file = prefix + 'dmpc_defs'
        
        header = header.format(file + '.h')

        def_guard = file.upper() + '_H_'

        def_guard_txt = '\n#ifndef {:}\n'\
                    '#define {:}\n'
        def_guard_txt = def_guard_txt.format(def_guard, def_guard)

        guard_end_txt = '\n#endif /* {:} */\n'.format(def_guard)

        scale_def = (tab + '{:f}f').format(prefix.upper() + 'DMPC_CONFIG_SCALE', scaling)
        scale_txt = '\n/* Scaling factor */\n'\
                     '#define {:}\n'.format(scale_def)

        n_xm_def = (tab + '{:}').format(prefix.upper() + 'DMPC_CONFIG_NXM', n_xm)
        n_xa_def = (tab + '{:}').format(prefix.upper() + 'DMPC_CONFIG_NXA', n_xa)
        n_states_txt = '\n/* Number of model states and augmented states */\n'+\
                       '#define {:}\n'.format(n_xm_def)+\
                       '#define {:}\n'.format(n_xa_def)

        l_pred_def = (tab + '{:}').format(prefix.upper() + 'DMPC_CONFIG_L_PRED', l_pred)
        l_ctl_def = (tab + '{:}').format(prefix.upper() + 'DMPC_CONFIG_L_CTL', l_ctl)
        l_u_cnt_def = (tab + '{:}').format(prefix.upper() + 'DMPC_CONFIG_L_U_CNT', l_u_cnt)
        l_x_cnt_def = (tab + '{:}').format(prefix.upper() + 'DMPC_CONFIG_L_X_CNT', l_x_cnt)
        l_past_def = (tab + '{:}').format(prefix.upper() + 'DMPC_CONFIG_L_PAST', l_past)
        n_lambda_def = (tab + '{:}').format(prefix.upper() + 'DMPC_CONFIG_NLAMBDA', n_lambda)

        n_hor_txt = '\n/* Length of prediction, control and constraint horizons */\n'+\
                    '#define {:}\n'.format(l_pred_def)+\
                    '#define {:}\n'.format(l_ctl_def)+\
                    '#define {:}\n'.format(l_u_cnt_def)+\
                    '#define {:}\n'.format(l_x_cnt_def)+\
                    '#define {:}\n'.format(l_past_def)+\
                    '#define {:}\n'.format(n_lambda_def)


        n_in_def = (tab + '{:}').format(prefix.upper() + 'DMPC_CONFIG_NU', nu)
        n_out_def = (tab + '{:}').format(prefix.upper() + 'DMPC_CONFIG_NY', ny)
        n_dist_def = (tab + '{:}').format(prefix.upper() + 'DMPC_CONFIG_ND', nd)
        n_in_out_txt = '\n/* Number of inputs, outputs, and disturbances */\n'+\
                       '#define {:}\n'.format(n_in_def)+\
                       '#define {:}\n'.format(n_out_def)+\
                       '#define {:}\n'.format(n_dist_def)

        l_ctl_def = prefix.upper() + 'DMPC_CONFIG_L_CTL'
        nu_def = prefix.upper() + 'DMPC_CONFIG_NU'
        size_u = tab.format(prefix.upper() + 'DMPC_CONFIG_U_SIZE') + '({:} * {:})'.format(l_ctl_def, nu_def)
        n_size_u_txt = '\n/* Size of control vector */\n'+\
                       '#define {:}\n'.format(size_u)

        n_input_cnt_def = (tab + '{:}').format(prefix.upper() + 'DMPC_CONFIG_NU_CNT', nu_cnt)
        n_input_cnt_txt = '\n/* Input constraints */\n'+\
                          '#define {:}\n'.format(n_input_cnt_def)

        n_st_cnt_def = (tab + '{:}').format(prefix.upper() + 'DMPC_CONFIG_NXM_CNT', n_st_cnt)
        n_st_cnt_txt = '\n/* State constraints */\n'+\
                          '#define {:}\n'.format(n_st_cnt_def)

        hild_tol = (tab + '{:}').format(prefix.upper() + 'DMPC_CONFIG_HILD_TOL', solver_settings.tol)
        hild_n_iter = (tab + '{:}').format(prefix.upper() + 'DMPC_CONFIG_HILD_N_ITER', solver_settings.max_iter)
        hfi = 1 if solver_settings.fixed_iter is True else 0
        hild_fixed_iter = (tab + '{:}').format(prefix.upper() + 'DMPC_CONFIG_HILD_FIXED_ITER', hfi)

        solver_guard = '\n#if !defined(DMPC_CONFIG_SOLVER_HILD) && !defined(DMPC_CONFIG_SOLVER_OSQP)\n'\
                       '#define DMPC_CONFIG_SOLVER_HILD\n'\
                       '#endif\n'

        solver_txt = '\n/* Solver settings */\n' +\
                     '#define {:}\n'.format(hild_tol)+\
                     '#define {:}\n'.format(hild_n_iter)+\
                     '#define {:}\n'.format(hild_fixed_iter)+\
                     solver_guard
        
        defs_txt = header + def_guard_txt +\
                   scale_txt +\
                   n_states_txt + n_hor_txt + n_in_out_txt +\
                   n_size_u_txt + n_input_cnt_txt + n_st_cnt_txt +\
                   solver_txt +\
                   guard_end_txt
        
        return defs_txt


@dataclass
class OSQP_Solver_Settings:
    scaled_termination : bool = False    
    check_termination : int = 0
    max_iter : int = 40
    warm_start : bool = False
    scaling : int = 100
    adaptive_rho : bool = False
    #eps_abs : float = 1e-5
    #eps_rel : float = 1e-5

class OSQP:

    def __init__(self, model, settings=None):

        if settings is None:
            settings = OSQP_Solver_Settings()

        self.settings = settings
        self.model = model


    def gen(self, file_path = '', scaling=1.0, settings=None):

        if not settings:
            settings = self.settings

        (P, q, A, l, u) = self.gen_osqp_matrices(scaling=scaling)

        prob = osqp.OSQP()

        prob.setup(
            P, q, A, l, u,
            scaled_termination=settings.scaled_termination,
            check_termination=settings.check_termination,
            max_iter=settings.max_iter,
            warm_start=settings.warm_start,
            #eps_abs=1e-5, eps_rel=1e-5,
            scaling=settings.scaling,
            adaptive_rho=settings.adaptive_rho
        )

        osqp_src_gen = file_path + r'/osqp_code_gen'
        osqp_src_copy = file_path + r'/osqp'

        prob.codegen(
            osqp_src_gen,
            parameters='vectors',
            force_rewrite=True,
            FLOAT=True, LONG=False,
            compile_python_ext=False
        )

        copytree(
            osqp_src_gen + r'/include', osqp_src_copy,
            dirs_exist_ok=True, ignore=ignore_patterns('*qdldl_types.h')
        )

        copytree(
            osqp_src_gen + r'/src/osqp', osqp_src_copy,
            dirs_exist_ok=True
        )

        
    def gen_osqp_matrices(self, scaling=1.0):

        nu = self.model.Bm.shape[1]
        
        P = self.model.Ej
        P = scipy.sparse.csc_matrix(P)

        q = -self.model.Phi.T @ self.model.Rs_bar @ np.ones(nu) / 1000
        
        if (self.model.x_lim is None) and (self.model.u_lim is None):
            A = np.eye(self.model.Ej.shape[0])
            l = -np.inf * np.ones(A.shape[0])
            u =  np.inf * np.ones(A.shape[0])
            A = scipy.sparse.csc_matrix(A)
        
        else:
            l_u_cnt = self.model.l_u_cnt
            l_x_cnt = self.model.l_x_cnt
            nx_cnt = self.model.x_lim.shape[1] if self.model.x_lim is not None else 0
            
            bounds_size = round( self.model.M.shape[0] / 2 )
            lin_cost_size = self.model.Ej.shape[0]            
            A = np.zeros([bounds_size, lin_cost_size])
            A[:(nu * l_u_cnt), :] = self.model.M[ nu * l_u_cnt : 2 * (nu * l_u_cnt), : ]
            A[(nu * l_u_cnt):, :] = self.model.M[ (2 * nu * l_u_cnt + nx_cnt * l_x_cnt):, : ]
            A = scipy.sparse.csc_matrix(A)

            l = np.zeros(bounds_size)
            u = np.zeros(bounds_size)

            if self.model.x_lim is not None:
                l[(nu * l_x_cnt):] = self.model.x_lim[0, 0]
                u[(nu * l_x_cnt):] = self.model.x_lim[1, 0]

            if self.model.u_lim is not None:
                l[:(nu * l_u_cnt)] = self.model.u_lim[0, 0]
                u[:(nu * l_u_cnt)] = self.model.u_lim[1, 0]

        return (P, q, A, l, u)


def _export_np_array_to_c(arr, arr_name, fill=True):

    if arr.ndim == 1:
        n = arr.shape[0]
        m = 1
    else:
        if (arr.shape[0] == 1) or (arr.shape[1] == 1):
            arr = arr.flatten()
            n = arr.shape[0]
            m = 1
        else:
            n, m = arr.shape

    arr_str = np.array2string(arr, separator=',')
    arr_str = arr_str.replace('[', '{')
    arr_str = arr_str.replace(']', '}')

    if m == 1:
        arr_txt = '{:}[{:}];'.format(arr_name, n)
    else:
        arr_txt = '{:}[{:}][{:}];'.format(arr_name, n, m)

    if fill is True:
        arr_txt = arr_txt[:-1] + ' = {:};'.format(arr_str)
        
    return arr_txt

    
@dataclass
class CodeGenData:

    Am : np.ndarray
    Bm : np.ndarray
    Cm : np.ndarray

    A : np.ndarray
    B : np.ndarray
    C : np.ndarray
    
    l_pred : int
    l_ctl : int
    l_u_cnt : int
    l_x_cnt : int

    u_lim = np.ndarray
    u_lim_idx = np.ndarray

    x_lim = np.ndarray
    x_lim_idx = np.ndarray

    y_idx = np.ndarray
    
    R_bar : np.ndarray
    Rs_bar : np.ndarray

    M : np.ndarray
    Mx_aux : np.ndarray

    Fx : np.ndarray
    Phi_x : np.ndarray

    F : np.ndarray    
    Phi : np.ndarray

    Ej : np.ndarray
    Hj : np.ndarray

    Kx : np.ndarray
    Ky : np.ndarray

    l_past : int
    Phi_l : np.ndarray
    Lm : np.ndarray
    Lt : np.ndarray


@dataclass
class Solver_Settings:
    hild : Hildreth_Solver_Settings = field(default_factory=Hildreth_Solver_Settings)
    osqp : OSQP_Solver_Settings = field(default_factory=OSQP_Solver_Settings)<|MERGE_RESOLUTION|>--- conflicted
+++ resolved
@@ -47,22 +47,15 @@
     make = 'ninja'
 
     if plat == 'Linux':
+        subprocess.run(['cmake', '..'], cwd=cdmpc_py_build_dir, check=True)
         dll_path = cdmpc_py_build_dir + r'libcdmpc_py.so'
     elif plat == 'Windows':
-<<<<<<< HEAD
         subprocess.run(['cmake', '..', '-G', 'Ninja'], cwd=cdmpc_py_build_dir, check=True)
-=======
->>>>>>> 27552e7c
         dll_path = cdmpc_py_build_dir + r'libcdmpc_py.dll'
     else:
         raise ValueError('Platform not supported for code generation.')
 
-<<<<<<< HEAD
     subprocess.run(['ninja'], cwd=cdmpc_py_build_dir, check=True)
-=======
-    subprocess.run(make_cmd, cwd=cdmpc_py_build_dir, check=True)
-    subprocess.run(make, cwd=cdmpc_py_build_dir, check=True)
->>>>>>> 27552e7c
 
     return dll_path
 
@@ -147,12 +140,8 @@
 
         pred_matrices = self.Am_Bm_matrices_pred(self.model.Am, self.model.Bm, Bd=Bd, ftype=ftype, prefix=prefix)
 
-<<<<<<< HEAD
         kx_ky_gains = self.Kx_Ky_gains(self.model.Kx, self.model.Ky, ftype=ftype, prefix=prefix)
         kf_gains = self.Kf_gains(ftype=ftype, prefix=prefix)
-=======
-        kx_ky_gains = self.Kx_Ky_gains(self.model.Kx, self.model.Ky, self.model.Ku_freq, ftype=ftype, prefix=prefix)
->>>>>>> 27552e7c
         
         if (u_lim is not None) or (x_lim is not None):
             qp_matrices = self.qp_matrices(self.model.Ej, self.model.M, ftype=ftype, prefix=prefix)
@@ -419,7 +408,7 @@
         return txt
 
 
-    def Kx_Ky_gains(self, Kx, Ky, Ku_freq, ftype='src', prefix=None):
+    def Kx_Ky_gains(self, Kx, Ky, ftype='src', prefix=None):
 
         if prefix is None:
             prefix = ''
@@ -438,13 +427,11 @@
 
         Kx_txt = extern + 'float {:}DMPC_Kx'.format(prefix)
         Ky_txt = extern + 'float {:}DMPC_Ky'.format(prefix)
-        Ku_freq_txt = extern + 'float {:}DMPC_Ku_freq'.format(prefix)
 
         Kx_txt = _export_np_array_to_c(Kx, Kx_txt, fill=fill) + '\n'
         Ky_txt = _export_np_array_to_c(Ky, Ky_txt, fill=fill) + '\n'
-        Ku_freq_txt = _export_np_array_to_c(Ku_freq, Ku_freq_txt, fill=fill) + '\n'
-
-        txt = '\n' + comment + Kx_txt + nl + Ky_txt + nl + Ku_freq_txt
+
+        txt = '\n' + comment + Kx_txt + nl + Ky_txt
         
         return txt
     
@@ -474,22 +461,28 @@
         n_xm = self.model.Am.shape[0]
         l_pred = self.model.l_pred
         l_past = self.model.l_past
-
-        Ej_inv = np.linalg.inv(self.model.Ej)
-        Kf = -(Ej_inv @ self.model.Phi_l.T @ self.model.Qw_bar)[:m, :]
+        Ku_freq = self.model.Ku_freq
+
+        #Ej_inv = np.linalg.inv(self.model.Ej)
+        Kf = self.model.Kx_freq
         K_f1 = Kf[:m, :n_xm*l_past]
         K_f2 = Kf[:m, n_xm*l_past:] @ np.tile( np.eye(n_xm), (l_pred,1) )
         K_f3 = Kf[:m, n_xm*l_past:] @ self.model.Lt @ self.model.Fm
 
-        K_f1_txt = extern + 'float {:}DMPC_K_f1'.format(prefix)
-        K_f2_txt = extern + 'float {:}DMPC_K_f2'.format(prefix)
-        K_f3_txt = extern + 'float {:}DMPC_K_f3'.format(prefix)
+        K_f1_txt = extern + 'float {:}DMPC_Kx_freq_1'.format(prefix)
+        K_f2_txt = extern + 'float {:}DMPC_Kx_freq_2'.format(prefix)
+        K_f3_txt = extern + 'float {:}DMPC_Kx_freq_3'.format(prefix)
+
+        Ku_freq_txt = extern + 'float {:}DMPC_Ku_freq'.format(prefix)
 
         K_f1_txt = _export_np_array_to_c(K_f1, K_f1_txt, fill=fill) + '\n'
         K_f2_txt = _export_np_array_to_c(K_f2, K_f2_txt, fill=fill) + '\n'
         K_f3_txt = _export_np_array_to_c(K_f3, K_f3_txt, fill=fill) + '\n'
-
-        txt = '\n' + comment + K_f1_txt + nl + K_f2_txt + nl + K_f3_txt
+        Ku_freq_txt = _export_np_array_to_c(Ku_freq, Ku_freq_txt, fill=fill) + '\n'
+        
+        txt = '\n' + comment + \
+              K_f1_txt + nl + K_f2_txt + nl + K_f3_txt + nl + \
+              Ku_freq_txt
         
         return txt
 
@@ -594,9 +587,6 @@
         return txt
 
 
-<<<<<<< HEAD
-    def defs_header(self, n_xm, n_xa, ny, nu, nd, l_pred, l_ctl, l_u_cnt, l_x_cnt, l_past, n_lambda, nu_cnt, n_st_cnt, solver_settings, scaling=1.0, prefix=None):
-=======
     def defs_header(
         self,
         n_xm, n_xa, ny, nu, nd,
@@ -604,7 +594,6 @@
         n_lambda, nu_cnt, n_st_cnt,
         solver_settings, scaling=1.0, prefix=None
         ):
->>>>>>> 27552e7c
 
         header = '/**\n'\
          ' * @file {:}\n'\
